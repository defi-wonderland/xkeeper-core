--- conflicted
+++ resolved
@@ -16,108 +16,49 @@
 
 ## Deployments Addresses
 
-<<<<<<< HEAD
 **Ethereum Mainnet**
 
-- **AutomationVaultFactory**  
-  `0xa9C4c7295519C8aE3A69D6d84252de6948666bd4`
-
-- **AutomationVault**  
-  `0x0901Ca7a25E3FA4BFcB779faDC51a9e1Fd04bd5C`
-
-- **GelatoRelay**  
-  `0xe012118BA9678ceB3B7104C9bD7cc6b8Cf0a90DC`
-
-- **OpenRelay**  
-  `0xc461d22DCDd8538E8025AAfA439B5BddA8C69B15`
-
-- **Keep3rRelay**  
-  `0xeBe2B03A83FAF02C0f4f113E6C85a3A95f107E51`
-
-- **Keep3rBondedRelay**  
-  `0x5b564DA8EA72b79676EA9a6571DA0d62D29B6AA2`
-
-- **XKeeperMetadata**  
-  `0x96f57C654f07dda2B7d65dD98150158Bd5d764db`
+| Contract Name          | Contract Address                             |
+| ---------------------- | -------------------------------------------- |
+| AutomationVaultFactory | `0xa9C4c7295519C8aE3A69D6d84252de6948666bd4` |
+| GelatoRelay            | `0xe012118BA9678ceB3B7104C9bD7cc6b8Cf0a90DC` |
+| OpenRelay              | `0xc461d22DCDd8538E8025AAfA439B5BddA8C69B15` |
+| Keep3rRelay            | `0xeBe2B03A83FAF02C0f4f113E6C85a3A95f107E51` |
+| Keep3rBondedRelay      | `0x5b564DA8EA72b79676EA9a6571DA0d62D29B6AA2` |
+| XKeeperMetadata        | `0x96f57C654f07dda2B7d65dD98150158Bd5d764db` |
 
 **Polygon Mainnet**
 
-- **AutomationVaultFactory**  
-  `0xa9C4c7295519C8aE3A69D6d84252de6948666bd4`
-
-- **AutomationVault**  
-  `0x0901Ca7a25E3FA4BFcB779faDC51a9e1Fd04bd5C`
-
-- **GelatoRelay**  
-  `0xe012118BA9678ceB3B7104C9bD7cc6b8Cf0a90DC`
-
-- **OpenRelay**  
-  `0xc461d22DCDd8538E8025AAfA439B5BddA8C69B15`
-
-- **Keep3rRelay**  
-  `0xfACd8867002605d16DaEb87955F443EE53a0893b`
-
-- **Keep3rBondedRelay**  
-  `0x10Ddf0A7051e238311A1b858acA26C4115f1c3EF`
-
-- **XKeeperMetadata**  
-  `0x96f57C654f07dda2B7d65dD98150158Bd5d764db`
+| Contract Name          | Contract Address                             |
+| ---------------------- | -------------------------------------------- |
+| AutomationVaultFactory | `0xa9C4c7295519C8aE3A69D6d84252de6948666bd4` |
+| GelatoRelay            | `0xe012118BA9678ceB3B7104C9bD7cc6b8Cf0a90DC` |
+| OpenRelay              | `0xc461d22DCDd8538E8025AAfA439B5BddA8C69B15` |
+| Keep3rRelay            | `0xfACd8867002605d16DaEb87955F443EE53a0893b` |
+| Keep3rBondedRelay      | `0x10Ddf0A7051e238311A1b858acA26C4115f1c3EF` |
+| XKeeperMetadata        | `0x96f57C654f07dda2B7d65dD98150158Bd5d764db` |
 
 **Optimism Mainnet**
 
-- **AutomationVaultFactory**  
-  `0xa9C4c7295519C8aE3A69D6d84252de6948666bd4`
-
-- **AutomationVault**  
-  `0x0901Ca7a25E3FA4BFcB779faDC51a9e1Fd04bd5C`
-
-- **GelatoRelay**  
-  `0xe012118BA9678ceB3B7104C9bD7cc6b8Cf0a90DC`
-
-- **OpenRelay**  
-  `0xc461d22DCDd8538E8025AAfA439B5BddA8C69B15`
-
-- **Keep3rRelay**  
-  `0xfACd8867002605d16DaEb87955F443EE53a0893b`
-
-- **Keep3rBondedRelay**  
-  `0x10Ddf0A7051e238311A1b858acA26C4115f1c3EF`
-
-- **XKeeperMetadata**  
-  `0x96f57C654f07dda2B7d65dD98150158Bd5d764db`
+| Contract Name          | Contract Address                             |
+| ---------------------- | -------------------------------------------- |
+| AutomationVaultFactory | `0xa9C4c7295519C8aE3A69D6d84252de6948666bd4` |
+| GelatoRelay            | `0xe012118BA9678ceB3B7104C9bD7cc6b8Cf0a90DC` |
+| OpenRelay              | `0xc461d22DCDd8538E8025AAfA439B5BddA8C69B15` |
+| Keep3rRelay            | `0xfACd8867002605d16DaEb87955F443EE53a0893b` |
+| Keep3rBondedRelay      | `0x10Ddf0A7051e238311A1b858acA26C4115f1c3EF` |
+| XKeeperMetadata        | `0x96f57C654f07dda2B7d65dD98150158Bd5d764db` |
 
 **Ethereum Sepolia**
 
-- **AutomationVaultFactory**  
-  `0xa9C4c7295519C8aE3A69D6d84252de6948666bd4`
-
-- **AutomationVault**  
-  `0x0901Ca7a25E3FA4BFcB779faDC51a9e1Fd04bd5C`
-
-- **GelatoRelay**  
-  `0xe012118BA9678ceB3B7104C9bD7cc6b8Cf0a90DC`
-
-- **OpenRelay**  
-  `0xc461d22DCDd8538E8025AAfA439B5BddA8C69B15`
-
-- **Keep3rRelay**  
-  `0xB0CB8E6Fe8F655d46eE0910332C263ddB61FF9a0`
-
-- **Keep3rBondedRelay**  
-  `0xaDe1cE131609702FdDb68f6142fc1c74f80F4c5f`
-
-- **XKeeperMetadata**  
-  `0x96f57C654f07dda2B7d65dD98150158Bd5d764db`
-=======
-| Contract Name         | Contract Address                                |
-|-----------------------|-------------------------------------------------|
-| AutomationVaultFactory| `0xe1D23cc6F3415d425005454983d4B150786c9240` |
-| GelatoRelay           | `0x29CB3097985b4A3bBe34AFfcE61A4eAC9FE13317` |
-| OpenRelay             | `0x21a3C0E82aFB836B68b9C857901A3fE38352347A` |
-| Keep3rRelay           | `0x06a909dB922eC583B9f3D1597bCE42C97f2371Fb` |
-| Keep3rBondedRelay     | `0xBa6CA456a5E17E6387a233fA14Bf33eefA165ddE` |
-| XKeeperMetadata       | `0x96f57C654f07dda2B7d65dD98150158Bd5d764db` |
->>>>>>> b96f1144
+| Contract Name          | Contract Address                             |
+| ---------------------- | -------------------------------------------- |
+| AutomationVaultFactory | `0xa9C4c7295519C8aE3A69D6d84252de6948666bd4` |
+| GelatoRelay            | `0xe012118BA9678ceB3B7104C9bD7cc6b8Cf0a90DC` |
+| OpenRelay              | `0xc461d22DCDd8538E8025AAfA439B5BddA8C69B15` |
+| Keep3rRelay            | `0xB0CB8E6Fe8F655d46eE0910332C263ddB61FF9a0` |
+| Keep3rBondedRelay      | `0xaDe1cE131609702FdDb68f6142fc1c74f80F4c5f` |
+| XKeeperMetadata        | `0x96f57C654f07dda2B7d65dD98150158Bd5d764db` |
 
 ## Licensing
 
