// SPDX-License-Identifier: UNLICENSED
pragma solidity 0.8.19;

import {IBasicJob} from '@interfaces/for-test/IBasicJob.sol';

/**
 * @notice This contract is a basic job that can be automated by any automation vault
 * @dev This contract is for testing purposes only
 */
contract BasicJob is IBasicJob {
  /**
   * @notice Mapping of the dataset
   * @dev This mapping is for test a job that uses a lot of gas
   */
  mapping(uint256 => address) internal _dataset;

  /**
   * @notice Nonce of the dataset
<<<<<<< HEAD
   * @dev This nonce is for test a job that uses a lot of gas
=======
>>>>>>> 05cc061d
   */
  uint256 internal _nonce;

  /// @inheritdoc IBasicJob
  function work() external {
    emit Worked();
  }

  /// @inheritdoc IBasicJob
  function workHard(uint256 _howHard) external {
    for (uint256 _i; _i < _howHard;) {
      _dataset[_nonce] = address(this);

      unchecked {
        ++_i;
        ++_nonce;
      }
    }
  }
}<|MERGE_RESOLUTION|>--- conflicted
+++ resolved
@@ -16,10 +16,10 @@
 
   /**
    * @notice Nonce of the dataset
-<<<<<<< HEAD
+   * <<<<<<< HEAD
    * @dev This nonce is for test a job that uses a lot of gas
-=======
->>>>>>> 05cc061d
+   * =======
+   * >>>>>>> 05cc061d55f0a489e99188dbf7468760af160665
    */
   uint256 internal _nonce;
 
