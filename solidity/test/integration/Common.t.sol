--- conflicted
+++ resolved
@@ -4,13 +4,9 @@
 import {Test} from 'forge-std/Test.sol';
 
 import {BasicJob} from '@contracts/for-test/BasicJob.sol';
-<<<<<<< HEAD
-import {DeployMainnet} from '@script/DeployMainnet.s.sol';
-=======
-import {Deploy} from '@script/DeployNativeETH.s.sol';
->>>>>>> 510d7a71
+import {DeployNativeETH} from '@script/DeployNativeETH.s.sol';
 
-contract DeployForTest is DeployMainnet {
+contract DeployForTest is DeployNativeETH {
   uint256 private constant _FORK_BLOCK = 18_500_000;
 
   function setUp() public virtual {
